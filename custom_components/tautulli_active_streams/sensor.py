import logging
from homeassistant.components.sensor import SensorEntity
from homeassistant.helpers.update_coordinator import CoordinatorEntity
from homeassistant.const import STATE_OFF, CONF_URL, CONF_API_KEY, CONF_VERIFY_SSL
from homeassistant.helpers.entity import EntityCategory
from .const import DOMAIN, DEFAULT_SESSION_COUNT
from homeassistant.components.sensor import SensorStateClass, SensorDeviceClass
from datetime import datetime, timedelta


_LOGGER = logging.getLogger(__name__)

async def async_setup_entry(hass, entry, async_add_entities):
    """Set up the Tautulli stream sensors and diagnostic sensors."""
    coordinator = hass.data[DOMAIN][entry.entry_id]
    num_sensors = entry.options.get("num_sensors", DEFAULT_SESSION_COUNT)
    entities = [TautulliStreamSensor(coordinator, entry, i) for i in range(num_sensors)]

    diagnostic_sensors = [
        TautulliDiagnosticSensor(coordinator, entry, "stream_count"),
        TautulliDiagnosticSensor(coordinator, entry, "stream_count_direct_play"),
        TautulliDiagnosticSensor(coordinator, entry, "stream_count_direct_stream"),
        TautulliDiagnosticSensor(coordinator, entry, "stream_count_transcode"),
        TautulliDiagnosticSensor(coordinator, entry, "total_bandwidth"),
        TautulliDiagnosticSensor(coordinator, entry, "lan_bandwidth"),
        TautulliDiagnosticSensor(coordinator, entry, "wan_bandwidth"),
    ]
    
    async_add_entities(entities, True)
    async_add_entities(diagnostic_sensors, True)

class TautulliStreamSensor(CoordinatorEntity, SensorEntity):
    """Representation of a Tautulli stream sensor."""
    def __init__(self, coordinator, entry, index):
        """Initialize the sensor."""
        super().__init__(coordinator)
        self._entry = entry
        self._index = index
        self._attr_unique_id = f"plex_session_{index + 1}_tautulli"
        self._attr_name = f"Plex Session {index + 1} (Tautulli)"
        self._attr_icon = "mdi:plex"
        self._attr_device_info = self.device_info

    @property
    def state(self):
        """Return the state of the sensor."""
        sessions = self.coordinator.data.get("sessions", [])
        if len(sessions) > self._index:
            return sessions[self._index].get("state", STATE_OFF)
        return STATE_OFF

    @property
    def extra_state_attributes(self):
        """Return extra attributes for the sensor, including a cleaned-up image URL."""
        sessions = self.coordinator.data.get("sessions", [])
        if len(sessions) > self._index:
            session = sessions[self._index]

            base_url = self._entry.data.get(CONF_URL)
            api_key = self._entry.data.get(CONF_API_KEY)

            if not api_key or not base_url:
                return {}

           # Check the 'use_image_proxy' option from the config entry options.
            image_proxy = self._entry.options.get("image_proxy", False)
            image_url = None
            if image_proxy:
                # Build the URL for the proxy
                if session.get("grandparent_thumb"):
                    image_url = (
                        f"/api/tautulli/image?img={session.get('grandparent_thumb')}"
                        "&width=300&height=450&fallback=poster&refresh=true"
                    )
                elif session.get("thumb"):
                    image_url = (
                        f"/api/tautulli/image?img={session.get('thumb')}"
                        "&width=300&height=450&fallback=poster&refresh=true"
                    )
            else:
                # Use the direct URL from the session (if available) or fall back
                if session.get("grandparent_thumb"):
                    image_url = (
                        f"{base_url}/api/v2?apikey={api_key}&cmd=pms_image_proxy"
                        f"&img={session.get('grandparent_thumb')}&width=300&height=450"
                        "&fallback=poster&refresh=true"
                    )
                elif session.get("thumb"):
                    image_url = (
                        f"{base_url}/api/v2?apikey={api_key}&cmd=pms_image_proxy"
                        f"&img={session.get('thumb')}&width=300&height=450"
                        "&fallback=poster&refresh=true"
                    )
                else:
                    image_url = None
                    
            attributes = {
                "user": session.get("user"),
                "email": session.get("email"),
                "progress_percent": session.get("progress_percent"),
                "media_type": session.get("media_type"),
                "full_title": session.get("full_title"),
                "grandparent_thumb": session.get("grandparent_thumb"),
                "thumb": session.get("thumb"),
                "image_url": image_url,  
                "parent_media_index": session.get("parent_media_index"),
                "media_index": session.get("media_index"),
                "year": session.get("year"),
                "product": session.get("product"),
                "player": session.get("player"),
                "device": session.get("device"),
                "platform": session.get("platform"),
                "location": session.get("location"),
                "ip_address": session.get("ip_address"),
                "ip_address_public": session.get("ip_address_public"),
                "local": session.get("local"),
                "relayed": session.get("relayed"),
                "bandwidth": session.get("bandwidth"),
                "video_resolution": session.get("video_resolution"),
                "stream_start_time": session.get("start_time"),
                "stream_duration": formatted_duration,
                "stream_remaining": formatted_remaining,
                "Stream_paused_duration": session.get("Stream_paused_duration"),
                "stream_video_resolution": session.get("stream_video_resolution"),
                "transcode_decision": session.get("transcode_decision"),
                "start_time_raw": session.get("start_time_raw"),
            }

            # Check if extra attributes are enabled in options.
            if self._entry.options.get("advanced_attributes"):
                if session.get("stream_duration"):
                    total_ms = float(session.get("stream_duration"))
                    total_seconds = total_ms / 1000  # convert milliseconds to seconds
                    hours = int(total_seconds // 3600)
                    minutes = int((total_seconds % 3600) // 60)
                    seconds = int(total_seconds % 60)
                    formatted_duration = f"{hours}:{minutes:02d}:{seconds:02d}"
                else:
                    formatted_duration = None
                    
                # Calculate remaining time
                if session.get("view_offset"):
                    remain_total_ms = float(session.get("stream_duration")) - float(session.get("view_offset"))
                    remain_total_seconds = remain_total_ms / 1000  # convert milliseconds to seconds
                    remain_hours = int(remain_total_seconds // 3600)
                    remain_minutes = int((remain_total_seconds % 3600) // 60)
                    remain_seconds = int(remain_total_seconds % 60)
                    formatted_remaining = f"{remain_hours}:{remain_minutes:02d}:{remain_seconds:02d}"

                    # Calculate ETA
                    eta = datetime.now() + timedelta(seconds=remain_total_seconds)
                    formatted_eta = eta.strftime("%I:%M %p").lower()
                else:
                    formatted_remaining = None
                    formatted_eta = None
                
                attributes.update({
                    # Additional keys fetched from the session
                    "user_friendly_name": session.get("friendly_name"),
                    "username": session.get("username"),
                    "user_thumb": session.get("user_thumb"),
                    "session_id": session.get("session_id"),
                    "library_name": session.get("library_name"),
                    "container": session.get("container"),
                    "aspect_ratio": session.get("aspect_ratio"),
                    "video_codec": session.get("video_codec"),
                    "video_framerate": session.get("video_framerate"),
                    "video_profile": session.get("video_profile"),
                    "video_dovi_profile": session.get("video_dovi_profile"),
                    "video_dynamic_range": session.get("video_dynamic_range"),
                    "video_color_space": session.get("video_color_space"),
                    "audio_codec": session.get("audio_codec"),
                    "audio_channels": session.get("audio_channels"),
                    "audio_channel_layout": session.get("audio_channel_layout"),
                    "audio_profile": session.get("audio_profile"),
                    "audio_bitrate": session.get("audio_bitrate"),
                    "audio_language": session.get("audio_language"),
                    "audio_language_code": session.get("audio_language_code"),
                    "subtitle_language": session.get("subtitle_language"),
                    "container_decision": session.get("stream_container_decision"),
                    "audio_decision": session.get("audio_decision"),
                    "video_decision": session.get("video_decision"),
                    "subtitle_decision": session.get("subtitle_decision"),
                    "transcode_container": session.get("transcode_container"),
                    "transcode_audio_codec": session.get("transcode_audio_codec"),
                    "transcode_video_codec": session.get("transcode_video_codec"),
                    "transcode_throttled": session.get("transcode_throttled"),
                    "transcode_progress": session.get("transcode_progress"),
                    "transcode_speed": session.get("transcode_speed"),
                    "stream_container": session.get("stream_container"),
<<<<<<< HEAD
                    "stream_start_time": session.get("start_time"),
                    "stream_duration": formatted_duration,
                    "stream_remaining": formatted_remaining,
                    "stream_eta": formatted_eta,
=======
>>>>>>> 0b89b251
                    "stream_bitrate": session.get("stream_bitrate"),
                    "stream_video_bitrate": session.get("stream_video_bitrate"),
                    "stream_video_codec": session.get("stream_video_codec"),
                    "stream_video_framerate": session.get("stream_video_framerate"),
                    "stream_video_resolution": session.get("stream_video_resolution"),
                    "stream_video_full_resolution": session.get("stream_video_full_resolution"),
                    "stream_video_dovi_profile": session.get("stream_video_dovi_profile"),
                    "stream_video_decision": session.get("stream_video_decision"),
                    "stream_audio_bitrate": session.get("stream_audio_bitrate"),
                    "stream_audio_codec": session.get("stream_audio_codec"),
                    "stream_audio_channels": session.get("stream_audio_channels"),
                    "stream_audio_channel_layout": session.get("stream_audio_channel_layout"),
                    "stream_audio_language": session.get("stream_audio_language"),
                    "stream_audio_language_code": session.get("stream_audio_language_code"),
                })
            return attributes
        return {}

    @property
    def device_info(self):
        """Return device info so all sensors are grouped under one device."""
        return {
            "identifiers": {(DOMAIN, self._entry.entry_id)},
            "name": "Tautulli Active Streams",
            "manufacturer": "Richardvaio",
            "model": "Tautulli Active Streams",
            "entry_type": "service",
        }
    

class TautulliDiagnosticSensor(CoordinatorEntity, SensorEntity):
    """Representation of a Tautulli diagnostic sensor."""

    def __init__(self, coordinator, entry, metric):
        """Initialize the diagnostic sensor."""
        super().__init__(coordinator)
        self._entry = entry
        self._metric = metric
        self._attr_unique_id = f"tautulli_{entry.entry_id}_{metric}"
        self.entity_id = f"sensor.tautulli_{metric}" 
        self._attr_name = f"{metric.replace('_', ' ').title()}" 
        self._attr_entity_category = EntityCategory.DIAGNOSTIC
        self._attr_device_info = self.device_info
        self._attr_state_class = SensorStateClass.MEASUREMENT
        self._attr_device_class = SensorDeviceClass.DATA_SIZE
        if metric in ["total_bandwidth", "lan_bandwidth", "wan_bandwidth"]:
            self._attr_native_unit_of_measurement = "Mbit"
        else:
            self._attr_native_unit_of_measurement = None

    @property
    def state(self):
        """Return the main diagnostic value."""
        diagnostics = self.coordinator.data.get("diagnostics", {})
        raw_value = diagnostics.get(self._metric, 0)
        if self._metric in ["total_bandwidth", "lan_bandwidth", "wan_bandwidth"]:
            try:
                converted = round(float(raw_value) / 1000, 1)
                return converted
            except Exception as err:
                _LOGGER.error("Error converting bandwidth: %s", err)
                return raw_value
        return raw_value
            

    @property
    def extra_state_attributes(self):
        """Return additional diagnostic attributes (if any)."""
        if self._metric != "stream_count":
            return {}
        sessions = self.coordinator.data.get("sessions", [])
        filtered_sessions = []
        for session in sessions:
            filtered_sessions.append({
                "username": (session.get("username") or "").lower(),
                "user": (session.get("user") or "").lower(),
                "full_title": session.get("full_title"),
                "stream_start_time": session.get("start_time"),
                "start_time_raw": session.get("start_time_raw"),
                "Stream_paused_duration_sec": session.get("Stream_paused_duration_sec"),
                "session_id": session.get("session_id"),
            })
        return {"sessions": filtered_sessions}

    @property
    def icon(self):
        """Return an icon based on the sensor type."""
        icon_map = {
            "stream_count": "mdi:plex",  
            "stream_count_direct_play": "mdi:play-circle",
            "stream_count_direct_stream": "mdi:play-network",
            "stream_count_transcode": "mdi:cog",
            "total_bandwidth": "mdi:download-network",
            "lan_bandwidth": "mdi:lan",
            "wan_bandwidth": "mdi:wan",
        }
        return icon_map.get(self._metric, "mdi:chart-bar") 

    @property
    def device_info(self):
        """Diagnostic sensors grouped under Tautulli Active Streams."""
        return {
            "identifiers": {(DOMAIN, self._entry.entry_id)},
            "name": "Tautulli Active Streams",
            "manufacturer": "Richardvaio",
            "model": "Tautulli Active Streams",
            "entry_type": "service",
        }
        <|MERGE_RESOLUTION|>--- conflicted
+++ resolved
@@ -188,13 +188,6 @@
                     "transcode_progress": session.get("transcode_progress"),
                     "transcode_speed": session.get("transcode_speed"),
                     "stream_container": session.get("stream_container"),
-<<<<<<< HEAD
-                    "stream_start_time": session.get("start_time"),
-                    "stream_duration": formatted_duration,
-                    "stream_remaining": formatted_remaining,
-                    "stream_eta": formatted_eta,
-=======
->>>>>>> 0b89b251
                     "stream_bitrate": session.get("stream_bitrate"),
                     "stream_video_bitrate": session.get("stream_video_bitrate"),
                     "stream_video_codec": session.get("stream_video_codec"),
